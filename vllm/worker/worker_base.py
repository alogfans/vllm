import dataclasses
import importlib
import os
import time
from abc import ABC, abstractmethod
from typing import Any, Callable, Dict, List, Optional, Set, Tuple, Type, Union

import torch

from vllm.config import ObservabilityConfig
from vllm.distributed import broadcast_tensor_dict, get_pp_group, get_tp_group
from vllm.logger import init_logger
from vllm.lora.request import LoRARequest
from vllm.model_executor.layers.sampler import SamplerOutput
from vllm.platforms import current_platform
from vllm.sequence import ExecuteModelRequest, IntermediateTensors
from vllm.utils import (enable_trace_function_call_for_thread,
                        update_environment_variables)
from vllm.worker.model_runner_base import (BroadcastableModelInput,
                                           ModelRunnerBase,
                                           ModelRunnerInputBase)

import vllm.distributed.kv_transfer.vllm_adapter as dist_kv
import vllm.distributed.parallel_state as ps

logger = init_logger(__name__)


class WorkerBase(ABC):
    """Worker interface that allows vLLM to cleanly separate implementations for
    different hardware. Also abstracts control plane communication, e.g., to
    communicate request metadata to other workers.
    """

    @abstractmethod
    def init_device(self) -> None:
        """Initialize device state, such as loading the model or other on-device
        memory allocations.
        """
        raise NotImplementedError

    @abstractmethod
    def determine_num_available_blocks(self) -> Tuple[int, int]:
        """Determine the number of available blocks for the GPU KV cache and
        swappable CPU KV cache.

        The implementation may run profiling or other heuristics to determine
        the size of caches.

        Returns a Tuple[num_gpu_blocks, num_cpu_blocks], where num_gpu_blocks
        are blocks that are "active" on the device and can be appended to.
        num_cpu_blocks refers to "swapped" blocks in CPU memory and cannot be
        appended to.
        """
        raise NotImplementedError

    @abstractmethod
    def initialize_cache(self, num_gpu_blocks: int,
                         num_cpu_blocks: int) -> None:
        """Initialize the KV cache with the given size in blocks.
        """
        raise NotImplementedError

    @current_platform.inference_mode()
    def start_worker_execution_loop(self) -> None:
        """Execute model loop in parallel worker.

        You can stop the loop by executing a driver worker with an empty output.
        See `stop_remote_worker_execution_loop` for more details.
        """
        while True:
            output = self.execute_model(execute_model_req=None)
            if output is None:
                return None

    @abstractmethod
    def execute_model(
        self,
        execute_model_req: Optional[ExecuteModelRequest] = None
    ) -> Optional[List[SamplerOutput]]:
        raise NotImplementedError

    @abstractmethod
    def get_cache_block_size_bytes(self) -> int:
        """Return the size of a single cache block, in bytes. Used in
        speculative decoding.
        """
        raise NotImplementedError

    @abstractmethod
    def add_lora(self, lora_request: LoRARequest) -> bool:
        raise NotImplementedError

    @abstractmethod
    def remove_lora(self, lora_id: int) -> bool:
        raise NotImplementedError

    @abstractmethod
    def pin_lora(self, lora_id: int) -> bool:
        raise NotImplementedError

    @abstractmethod
    def list_loras(self) -> Set[int]:
        raise NotImplementedError


class LoraNotSupportedWorkerBase(WorkerBase):
    """Partial implementation of WorkerBase that raises exceptions when LoRA
    methods are invoked.
    """

    def add_lora(self, lora_request: LoRARequest) -> bool:
        raise ValueError(f"{type(self)} does not support LoRA")

    def remove_lora(self, lora_id: int) -> bool:
        raise ValueError(f"{type(self)} does not support LoRA")

    def pin_lora(self, lora_id: int) -> bool:
        return ValueError(
            f"{type(self)} does not support LoRA")  # type: ignore

    def list_loras(self) -> Set[int]:
        raise ValueError(f"{type(self)} does not support LoRA")


@dataclasses.dataclass(frozen=True)
class WorkerInput:
    """Local inputs to each worker. May contain device-specific data. These
    fields should be broadcastable to other workers.
    """

    num_seq_groups: Optional[int] = None
    blocks_to_swap_in: Optional[torch.Tensor] = None
    blocks_to_swap_out: Optional[torch.Tensor] = None
    blocks_to_copy: Optional[torch.Tensor] = None
    virtual_engine: int = 0
    num_steps: int = 1

    @classmethod
    def from_broadcasted_tensor_dict(
        cls: Type["WorkerInput"],
        tensor_dict: Dict[str, Any],
    ) -> "WorkerInput":
        """
        Pop fields from the given tensor_dict and populate a new instance of
        WorkerInput.
        """
        return cls(
            num_seq_groups=tensor_dict.pop("num_seq_groups"),
            blocks_to_swap_in=tensor_dict.pop("blocks_to_swap_in"),
            blocks_to_swap_out=tensor_dict.pop("blocks_to_swap_out"),
            blocks_to_copy=tensor_dict.pop("blocks_to_copy"),
            virtual_engine=tensor_dict["virtual_engine"],
            num_steps=tensor_dict.pop("num_steps"),
        )

    def as_broadcastable_tensor_dict(
            self) -> Dict[str, Union[int, torch.Tensor]]:
        """
        Extract broadcastable fields.
        """
        tensor_dict = {
            "num_seq_groups": self.num_seq_groups,
            "blocks_to_swap_in": self.blocks_to_swap_in,
            "blocks_to_swap_out": self.blocks_to_swap_out,
            "blocks_to_copy": self.blocks_to_copy,
            "virtual_engine": self.virtual_engine,
            "num_steps": self.num_steps,
        }

        return tensor_dict


class LocalOrDistributedWorkerBase(WorkerBase):
    """
    Partial implementation of WorkerBase that has a default `execute_model`
    definition to perform metadata transfer between workers when in distributed
    mode. Subclasses of this interface should use model runners that inherit
    from ModelRunnerBase, and should only need to implement worker-local logic.
    If custom control plane logic is needed to transfer metadata, or if the
    model runner cannot inherit from ModelRunnerBase, use WorkerBase instead.
    """
    is_driver_worker: bool
    model_runner: ModelRunnerBase
    observability_config: Optional[ObservabilityConfig] = None

    @property
    @abstractmethod
    def do_metadata_broadcast(self) -> bool:
        """
        Used by the default `execute_model` to check whether broadcast is
        needed to transfer request inputs from the driver worker to other
        workers in the TP group. If WorkerBase subclass only supports
        single-worker execution, then this method should return False.
        """
        raise NotImplementedError

    @property
    @abstractmethod
    def kv_cache(self) -> Optional[List[List[torch.Tensor]]]:
        """
        Gets the list of kv caches to pass to the worker's model runner. Each
        element in the list is a kv cache corresponding to a particular virtual
        engine (PP stream). Used by the default `execute_model`. If the worker's
        model runner does not follow the ModelRunnerBase interface, then inherit
        from WorkerBase instead.
        """
        raise NotImplementedError

    @abstractmethod
    def prepare_worker_input(
            self, execute_model_req: ExecuteModelRequest) -> WorkerInput:
        """
        Prepare the inputs to WorkerBase.execute_worker from an execution
        request. This method may move data to the worker's local device. It is
        not allowed to communicate with other workers or devices.
        """
        raise NotImplementedError

    @abstractmethod
    def execute_worker(self, worker_input: WorkerInput) -> None:
        """
        Process an execution request.
        """
        raise NotImplementedError
    

    def _get_worker_input_from_broadcast(
        self
    ) -> Optional[Tuple[BroadcastableModelInput, WorkerInput, Dict[
            str, torch.Tensor]]]:
        """ Get the worker input from the broadcasted tensor dict. """
        assert self.do_metadata_broadcast
        assert not self.is_driver_worker
        broadcast_data = broadcast_tensor_dict(src=0)
        if not broadcast_data:
            return None

        worker_input = WorkerInput.from_broadcasted_tensor_dict(broadcast_data)
        model_input = (
            self.model_runner.make_model_input_from_broadcasted_tensor_dict(
                broadcast_data))

        kwargs = extract_previous_hidden_states(broadcast_data)

        return model_input, worker_input, kwargs

    def _get_driver_input_and_broadcast(
        self, execute_model_req: ExecuteModelRequest
    ) -> Tuple[BroadcastableModelInput, WorkerInput, Dict[str, torch.Tensor]]:
        """ Get the driver input and broadcast it to other workers.  """
        assert self.is_driver_worker

        worker_input: WorkerInput = self.prepare_worker_input(
            execute_model_req=execute_model_req)
        model_input: ModelRunnerInputBase = (
            self.model_runner.prepare_model_input(
                execute_model_req.seq_group_metadata_list,
                execute_model_req.virtual_engine,
                execute_model_req.finished_requests_ids))

        kwargs = extract_previous_hidden_states(execute_model_req)

        if self.do_metadata_broadcast:
            broadcast_data = worker_input.as_broadcastable_tensor_dict()
            broadcast_data.update(model_input.as_broadcastable_tensor_dict())
            broadcast_data.update(kwargs)
            broadcast_tensor_dict(broadcast_data, src=0)

        if execute_model_req.async_callback:
            model_input = dataclasses.replace(  # type: ignore
                model_input,
                async_callback=execute_model_req.async_callback)

        return model_input, worker_input, kwargs

    def prepare_input(
        self,
        execute_model_req: Optional[ExecuteModelRequest] = None
    ) -> Optional[Tuple[BroadcastableModelInput, WorkerInput, Dict[
            str, torch.Tensor]]]:
        """
        Prepare the inputs to ModelRunner and workers.
        """
        if self.is_driver_worker:
            if execute_model_req is None:
                if self.do_metadata_broadcast:
                    # This signals that there's no more requests to process for
                    # now. All workers are running infinite loop with
                    # broadcast_tensor_dict, and it stops the loop when the
                    # driver broadcasts an empty input. Send an empty input to
                    # notify all other workers to stop their execution loop.
                    broadcast_tensor_dict({}, src=0)
                return None
            return self._get_driver_input_and_broadcast(execute_model_req)
        else:
            return self._get_worker_input_from_broadcast()

    def execute_model(
        self,
        execute_model_req: Optional[ExecuteModelRequest] = None,
    ) -> Optional[List[SamplerOutput]]:
        """Executes at least one model step on the given sequences, unless no
        sequences are provided."""
        start_time = time.perf_counter()

        inputs = self.prepare_input(execute_model_req)
        if inputs is None:
            return None

        model_input, worker_input, kwargs = inputs
        num_steps = worker_input.num_steps

        self.execute_worker(worker_input)

        # If there is no input, we don't need to execute the model.
        if worker_input.num_seq_groups == 0:
            return []

        intermediate_tensors = None
        orig_model_execute_time = 0.0
        if not get_pp_group().is_first_rank:
            intermediate_tensors = IntermediateTensors(
                get_pp_group().recv_tensor_dict(
                    all_gather_group=get_tp_group()))
<<<<<<< HEAD
        
        
        # for disaggregated prefilling: allow bypassing model execution
        bypass_model_exec = False
        
        
        # receive KV cache. 
        # NOTE(kuntai): 
        # If only a part of KV cache is received, we will adjust model_input
        # to avoid prefill on the part of KV caches that are already received.
        # This will not happen for disaggregated prefill, but will happen
        # when connecting to a KV cache database (like LMCache).
        if self.need_recv_kv(model_input, worker_input):
            hidden_or_intermediate_states, bypass_model_exec, model_input = \
                ps.get_disagg_group().recv_kv_caches_and_hidden_states(
                    # model is used to know which layer the current worker
                    # is working on, so that we can receive KV for only those
                    # layers.
                    self.model_runner.model,
                    model_input,
                    self.kv_cache[worker_input.virtual_engine],
                )
            #assert bypass_model_exec
        
        if not bypass_model_exec: 
            hidden_or_intermediate_states = self.model_runner.execute_model(
                model_input, self.kv_cache[worker_input.virtual_engine]
                if self.kv_cache is not None else None, intermediate_tensors,
                num_steps)
            
        # sending out KV cache
        if self.need_send_kv(model_input, worker_input):
            ps.get_disagg_group().send_kv_caches_and_hidden_states(
                # model is used to know which layer the current worker
                # is working on, so that we can send KV for only those
                # layers.
                self.model_runner.model,
                model_input,
                self.kv_cache[worker_input.virtual_engine],
                hidden_or_intermediate_states,
            )
            
        # Get model output based on hidden state.
        output = self.model_runner.postprocess_model(
            model_input,
            hidden_or_intermediate_states,
=======
            if (self.observability_config is not None
                    and self.observability_config.collect_model_execute_time):
                orig_model_execute_time = intermediate_tensors.tensors.get(
                    "model_execute_time", torch.tensor(0)).item()

        output = self.model_runner.execute_model(
            model_input=model_input,
            kv_caches=self.kv_cache[worker_input.virtual_engine]
            if self.kv_cache is not None else None,
            intermediate_tensors=intermediate_tensors,
            num_steps=num_steps,
            **kwargs,
>>>>>>> 3724d5f6
        )

        model_execute_time = time.perf_counter() - start_time
        if not get_pp_group().is_last_rank:
            # output is IntermediateTensors
            if (self.observability_config is not None
                    and self.observability_config.collect_model_execute_time):
                output.tensors["model_execute_time"] = torch.tensor(
                    model_execute_time + orig_model_execute_time)
            get_pp_group().send_tensor_dict(output.tensors,
                                            all_gather_group=get_tp_group())
            return [None]
        if (self.observability_config is not None
                and self.observability_config.collect_model_execute_time
                and output is not None):
            for o in output:
                o.model_execute_time = (orig_model_execute_time +
                                        model_execute_time)

        # output is List[SamplerOutput]
        return output

    def need_recv_kv(self, model_input, worker_input) -> bool:
        
        kv_caches = self.kv_cache[worker_input.virtual_engine]
        prefill_meta = model_input.attn_metadata.prefill_metadata
        
        # check if the current run is profiling
        is_profile_run = (kv_caches is None) or (kv_caches[0] is None)
        # check if the current run is prefill
        is_prefill_run = prefill_meta is not None
        # for disaggregated prefilling: allow bypassing model execution
        
        return all([
            is_prefill_run,
            dist_kv.IS_KV_DECODE_INSTANCE or dist_kv.IS_LMCACHE_INSTANCE,
            not is_profile_run])

            
    def need_send_kv(self, model_input, worker_input) -> bool:
        
        kv_caches = self.kv_cache[worker_input.virtual_engine]
        prefill_meta = model_input.attn_metadata.prefill_metadata
        model_executable = self.model_runner.model
        
        # check if the current run is profiling
        is_profile_run = (kv_caches is None) or (kv_caches[0] is None)
        # check if the current run is prefill
        is_prefill_run = prefill_meta is not None
        
        return all([
            is_prefill_run,
            dist_kv.IS_KV_PREFILL_INSTANCE or dist_kv.IS_LMCACHE_INSTANCE,
            not is_profile_run])
        

    def _execute_model_spmd(
        self,
        execute_model_req: ExecuteModelRequest,
        intermediate_tensors: Optional[IntermediateTensors] = None
    ) -> Optional[List[SamplerOutput]]:
        """
        Execute model in Single Program Multiple Data (SPMD) fashion.
        All workers take the same request, prepare the input and
        execute the model.
        """
        assert execute_model_req is not None, (
            "_execute_model_spmd() requires each worker to take in an "
            "ExecuteModelRequest")
        worker_input: WorkerInput = self.prepare_worker_input(
            execute_model_req=execute_model_req)
        model_input: ModelRunnerInputBase = (
            self.model_runner.prepare_model_input(
                execute_model_req.seq_group_metadata_list))

        self.execute_worker(worker_input)

        # If there is no input, we don't need to execute the model.
        if worker_input.num_seq_groups == 0:
            return []

        kwargs = extract_previous_hidden_states(execute_model_req)

        return self.model_runner.execute_model(
            model_input=model_input,
            kv_caches=self.kv_cache[worker_input.virtual_engine]
            if self.kv_cache is not None else None,
            intermediate_tensors=intermediate_tensors,
            **kwargs,
        )


class WorkerWrapperBase:
    """
    The whole point of this class is to lazily initialize the worker.
    We first instantiate the WorkerWrapper, which remembers the worker module
    and class name. Then, when we call `update_environment_variables`, and the
    real initialization happens in `init_worker`.

    If worker_class_fn is specified, it will be executed to get the worker
    class.
    Otherwise, the worker class will be obtained by dynamically importing it
    using worker_module_name and worker_class_name.
    """

    def __init__(
        self,
        worker_module_name: str,
        worker_class_name: str,
        trust_remote_code: bool = False,
        worker_class_fn: Optional[Callable[[],
                                           Type[WorkerBase]]] = None) -> None:
        self.worker_module_name = worker_module_name
        self.worker_class_name = worker_class_name
        self.worker_class_fn = worker_class_fn
        self.worker: Optional[WorkerBase] = None
        if trust_remote_code:
            # note: lazy import to avoid importing torch before initializing
            from vllm.utils import init_cached_hf_modules
            init_cached_hf_modules()

    @staticmethod
    def update_environment_variables(envs: Dict[str, str]) -> None:
        key = 'CUDA_VISIBLE_DEVICES'
        if key in envs and key in os.environ:
            # overwriting CUDA_VISIBLE_DEVICES is desired behavior
            # suppress the warning in `update_environment_variables`
            del os.environ[key]
        update_environment_variables(envs)

    def init_worker(self, *args, **kwargs):
        """
        Here we inject some common logic before initializing the worker.
        Arguments are passed to the worker class constructor.
        """
        enable_trace_function_call_for_thread()

        # see https://github.com/NVIDIA/nccl/issues/1234
        os.environ['NCCL_CUMEM_ENABLE'] = '0'

        from vllm.plugins import load_general_plugins
        load_general_plugins()

        if self.worker_class_fn:
            worker_class = self.worker_class_fn()
        else:
            mod = importlib.import_module(self.worker_module_name)
            worker_class = getattr(mod, self.worker_class_name)

        self.worker = worker_class(*args, **kwargs)
        assert self.worker is not None

    def execute_method(self, method, *args, **kwargs):
        try:
            target = self if self.worker is None else self.worker
            executor = getattr(target, method)
            return executor(*args, **kwargs)
        except Exception as e:
            # if the driver worker also execute methods,
            # exceptions in the rest worker may cause deadlock in rpc like ray
            # see https://github.com/vllm-project/vllm/issues/3455
            # print the error and inform the user to solve the error
            msg = (f"Error executing method {method}. "
                   "This might cause deadlock in distributed execution.")
            logger.exception(msg)
            raise e


def extract_previous_hidden_states(
        data: Union[ExecuteModelRequest, Dict[str, torch.Tensor]]) -> \
            Dict[str, torch.Tensor]:
    """If data contains previous_hidden_states, extract it. This returns a dict
    which can be used directly as additional kwargs in any following 
    execute_model calls. This is used in draft models like EAGLE."""
    output = {}

    # When called from non-driver worker, data is dict but when called from
    # driver worker, data is ExecuteModelRequest.
    if isinstance(data, dict):
        if "previous_hidden_states" in data:
            output["previous_hidden_states"] = data["previous_hidden_states"]
    elif data.previous_hidden_states is not None:
        output["previous_hidden_states"] = data.previous_hidden_states\
            .hidden_states

    return output<|MERGE_RESOLUTION|>--- conflicted
+++ resolved
@@ -323,7 +323,10 @@
             intermediate_tensors = IntermediateTensors(
                 get_pp_group().recv_tensor_dict(
                     all_gather_group=get_tp_group()))
-<<<<<<< HEAD
+            if (self.observability_config is not None
+                    and self.observability_config.collect_model_execute_time):
+                orig_model_execute_time = intermediate_tensors.tensors.get(
+                    "model_execute_time", torch.tensor(0)).item()
         
         
         # for disaggregated prefilling: allow bypassing model execution
@@ -350,9 +353,13 @@
         
         if not bypass_model_exec: 
             hidden_or_intermediate_states = self.model_runner.execute_model(
-                model_input, self.kv_cache[worker_input.virtual_engine]
-                if self.kv_cache is not None else None, intermediate_tensors,
-                num_steps)
+                model_input=model_input,
+                kv_caches=self.kv_cache[worker_input.virtual_engine]
+                if self.kv_cache is not None else None,
+                intermediate_tensors=intermediate_tensors,
+                num_steps=num_steps,
+                **kwargs,
+            )
             
         # sending out KV cache
         if self.need_send_kv(model_input, worker_input):
@@ -370,20 +377,6 @@
         output = self.model_runner.postprocess_model(
             model_input,
             hidden_or_intermediate_states,
-=======
-            if (self.observability_config is not None
-                    and self.observability_config.collect_model_execute_time):
-                orig_model_execute_time = intermediate_tensors.tensors.get(
-                    "model_execute_time", torch.tensor(0)).item()
-
-        output = self.model_runner.execute_model(
-            model_input=model_input,
-            kv_caches=self.kv_cache[worker_input.virtual_engine]
-            if self.kv_cache is not None else None,
-            intermediate_tensors=intermediate_tensors,
-            num_steps=num_steps,
-            **kwargs,
->>>>>>> 3724d5f6
         )
 
         model_execute_time = time.perf_counter() - start_time
